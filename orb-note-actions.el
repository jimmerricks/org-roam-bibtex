;;; orb-note-actions.el --- Connector between Org-roam, BibTeX-completion, and Org-ref -*- coding: utf-8; lexical-binding: t -*-

;; Copyright © 2020 Mykhailo Shevchuk <mail@mshevchuk.com>
;; Copyright © 2020 Leo Vivier <leo.vivier+dev@gmail.com>

;; Author: Leo Vivier <leo.vivier+dev@gmail.com>
;; 	Mykhailo Shevchuk <mail@mshevchuk.com>
;; URL: https://github.com/org-roam/org-roam-bibtex
;; Keywords: org-mode, roam, convenience, bibtex, helm-bibtex, ivy-bibtex, org-ref
;; Version: 0.2.3

;; This file is NOT part of GNU Emacs.

;; This program is free software; you can redistribute it and/or modify
;; it under the terms of the GNU General Public License as published by
;; the Free Software Foundation; either version 3, or (at your option)
;; any later version.
;;
;; This program is distributed in the hope that it will be useful,
;; but WITHOUT ANY WARRANTY; without even the implied warranty of
;; MERCHANTABILITY or FITNESS FOR A PARTICULAR PURPOSE.  See the
;; GNU General Public License for more details.
;;
;; You should have received a copy of the GNU General Public License
;; along with GNU Emacs; see the file COPYING.  If not, write to the
;; Free Software Foundation, Inc., 51 Franklin Street, Fifth Floor,
;; Boston, MA 02110-1301, USA.

;;; Commentary:
;;
;; This library offers a way to run actions associated with the note
;; file the current buffer is visiting, such as locate the
;; corresponding bibtex record or open a PDF file associated with it.
;;
;; To use it:
;;
;; call interactively `org-roam-bibtex-note-actions' from a notes buffer
;; containing the #+ROAM_KEY: keyword.
;;
;; Default actions are driven by bibtex-completion but users can install
;; their own actions in `org-roam-bibtex-note-actions'.

;;; Code:
;; * Library requires

(require 'org-roam-bibtex)
(require 'orb-pdf-scrapper)

(require 'warnings)
(require 'cl-lib)
;; TODO: get rid of after we have our own format function
(require 'org-ref)

(declare-function ido-completing-read "ido")
(declare-function helm "helm")
(declare-function ivy-read "ivy")
(declare-function defhydra "hydra")

;; * Customize definitions

(defgroup orb-note-actions nil
  "Orb Note Actions - run actions useful in note's context."
  :group 'org-roam-bibtex
  :prefix "orb-note-actions-")

(defcustom orb-note-actions-frontend 'default
  "Interface frontend for `orb-note-actions'.

Supported values (frontends) are 'default, 'ido, 'hydra, 'ivy and 'helm.

Alternatively, it can be set to a function, in which case the
function should expect one argument CITEKEY, which is a list
whose car is the citation key associated with the org-roam note
the current buffer is visiting.  Also, it should ideally make use
of `orb-note-actions-default', `orb-note-actions-extra' and
`orb-note-actions-user' for providing an interactive interface,
through which the combined set of note actions is presented as a
list of candidates and the function associated with the candidate
is executed upon selecting it."
  :type '(radio
          (const :tag "Default" default)
          (const :tag "Ido" ido)
          (const :tag "Hydra" hydra)
          (const :tag "Ivy" ivy)
          (const :tag "Helm" helm)
          (function :tag "Custom function"))
  :group 'orb-note-actions)

(defcustom orb-note-actions-extra
  '(("Save citekey to kill-ring and clipboard" . orb-note-actions-copy-citekey)
    ("Show record in the bibtex file" . bibtex-completion-show-entry)
    ("Run Orb PDF Scrapper" . orb-note-actions-scrap-pdf))
  "Extra actions for `orb-note-actions'.
Each action is a cons cell DESCRIPTION . FUNCTION."
  :type '(alist
          :tag "Extra actions for `orb-note-actions'"
          :key-type (string :tag "Prompt")
          :value-type (symbol :tag "Function name (unquoted)"))
  :group 'orb-note-actions)

(defcustom orb-note-actions-user nil
  "User actions for `orb-note-actions'.
Each action is a cons cell DESCRIPTION . FUNCTION."
  :type '(alist
          :tag "User actions for `orb-note-actions'"
          :key-type (string :tag "Prompt")
          :value-type (symbol :tag "Function name (unquoted)"))
  :group 'orb-note-actions)


;; * Helper functions

(defvar orb-note-actions-default
  '(("Open PDF file(s)" . bibtex-completion-open-pdf)
    ("Add PDF to library" . bibtex-completion-add-pdf-to-library)
    ("Open URL or DOI in browser" . bibtex-completion-open-url-or-doi))
  "Default actions for `orb-note-actions'.
Each action is a cons cell DESCRIPTION . FUNCTION.")

(defmacro orb-note-actions--frontend! (frontend &rest body)
  "Return a function definition for FRONTEND.
Function name takes a form of orb-note-actions--FRONTEND.
A simple docstring is constructed and BODY is injected into a
`let' form, which has two variables bound, NAME and
CANDIDATES.  NAME is a string formatted with
`org-ref-format-entry' and CANDIDATES is a cons cell alist
constructed from `orb-note-actions-default',
`orb-note-actions-extra', and `orb-note-actions-user."
  (declare (indent 1) (debug (symbolp &rest form)))
  (let* ((frontend-name (symbol-name (eval frontend)))
         (fun-name (intern (concat "orb-note-actions--" frontend-name))))
    `(defun ,fun-name (citekey)
       ,(format "Provide note actions using %s interface.
CITEKEY is the citekey." (capitalize frontend-name))
       (let ((name (org-ref-format-entry citekey)) ;; TODO: make a native format function
             ;; TODO: this throws an error for an unclear reason
             ;; (name (bibtex-completion-format-entry
             ;;        (bibtex-completion-get-entry citekey)
             ;;        (window-body-width)))
             (candidates
              ,(unless (eq frontend 'hydra)
                 '(append  orb-note-actions-default
                           orb-note-actions-extra
                           orb-note-actions-user))))
         ,@body))))

(orb-note-actions--frontend! 'default
  (let ((f (cdr (assoc (completing-read name candidates) candidates))))
    (funcall f (list citekey))))

(orb-note-actions--frontend! 'ido
  (let* ((c (cl-map 'list 'car candidates))
         (f (cdr (assoc (ido-completing-read name c) candidates))))
    (funcall f (list citekey))))

(declare-function orb-note-actions-hydra/body "orb-note-actions" nil t)
(orb-note-actions--frontend! 'hydra
  (ignore candidates)                   ; silence the byte compiler
                                        ; for a nice hydra we need
                                        ; each group separately
  (let ((k ?a)
        actions)
    (dolist (type (list "Default" "Extra" "User"))
      (let ((actions-var (intern (concat "orb-note-actions-" (downcase type)))))
        (dolist (action (symbol-value actions-var))
          ;; this pushes defhydra HEADS list of form:
          ;; ("a" (some-action citekey-value) "Some-action description" :column "Type")
          (cl-pushnew
           `(,(format "%c" k) (,(cdr action) (list ,citekey))
             ,(car action) :column ,(concat type " actions"))
           actions)
          ;; increment key a->b->c...
          (setq k (1+ k))))) ; TODO: figure out a way to supply mnemonic keys
    (setq actions (nreverse actions))
    (eval
     `(defhydra orb-note-actions-hydra (:color blue :hint nil)
        ;; defhydra docstring
        ,(format  "^\n  %s \n\n^"  (s-word-wrap (- (window-body-width) 2) name))
        ;; defhydra HEADS
        ,@actions)))
  (orb-note-actions-hydra/body))

(orb-note-actions--frontend! 'ivy
  (if (fboundp 'ivy-read)
      (ivy-read name
                candidates
                :require-match t
                :caller #'orb-note-actions
                :action (lambda (c)
                          (funcall (cdr c) (list citekey))))
    (display-warning :warning "You must have Ivy installed to use it! Falling back to default.")
    (orb-note-actions--default citekey)))

(orb-note-actions--frontend! 'helm
  (if (fboundp 'helm)
      (helm :sources
            `(((name . ,name)
               (candidates . ,candidates)
               (action . (lambda (f)
                           (funcall f (list ,citekey)))))))
    (display-warning :warning "You must have Helm installed to use it! Falling back to default.")
    (orb-note-actions--default citekey)))

(defun orb-note-actions--run (frontend citekey )
  "Run note actions on CITEKEY with FRONTEND."
  (let ((fun (intern (concat "orb-note-actions--" (symbol-name frontend)))))
    (funcall fun citekey)))

;; * Note actions

(defun orb-note-actions-copy-citekey (citekey)
<<<<<<< HEAD
  "Save note's citation key to `kill-ring' and copy it to clipboard.
CITEKEY is a list whose car is a citation key."
=======
  "Save note's citekey to `kill-ring' and copy it to clipboard.
Since CITEKEY is actually a list of one element, the car of the list is used."
>>>>>>> 565c3794
  (with-temp-buffer
    (insert (car citekey))
    (copy-region-as-kill (point-min) (point-max))))

(defun orb-note-actions-scrap-pdf (citekey)
  "Wrapper around `orb-pdf-scrapper-insert'.
CITEKEY is a list whose car is a citation key."
  (orb-pdf-scrapper-run (car citekey)))


;; * Main functions

;;;###autoload
(defun orb-note-actions ()
  "Run an interactive prompt to offer note-related actions.
The prompt frontend can be set in `orb-note-actions-frontend'.
In addition to default actions, which are not supposed to be
modified, there is a number of prefined extra actions
`orb-note-actions-extra' that can be customized.  Additionally,
user actions can be set in `orb-note-actions-user'."
  (interactive)
  (let ((non-default-frontends (list 'hydra 'ido 'ivy 'helm))
        (citekey (cdr (org-roam--extract-ref))))
    (if citekey
        (cond ((member
                orb-note-actions-frontend
                non-default-frontends)
               (orb-note-actions--run
                orb-note-actions-frontend
                citekey))
              ((functionp
                orb-note-actions-frontend)
               (funcall
                orb-note-actions-frontend
                citekey))
              (t
               (orb-note-actions--run
                'default
                citekey)))
      (user-error "No #+ROAM_KEY found in current buffer"))))

(provide 'orb-note-actions)
;;; orb-note-actions.el ends here
;; Local Variables:
;; fill-column: 70
;; End:<|MERGE_RESOLUTION|>--- conflicted
+++ resolved
@@ -209,13 +209,8 @@
 ;; * Note actions
 
 (defun orb-note-actions-copy-citekey (citekey)
-<<<<<<< HEAD
   "Save note's citation key to `kill-ring' and copy it to clipboard.
 CITEKEY is a list whose car is a citation key."
-=======
-  "Save note's citekey to `kill-ring' and copy it to clipboard.
-Since CITEKEY is actually a list of one element, the car of the list is used."
->>>>>>> 565c3794
   (with-temp-buffer
     (insert (car citekey))
     (copy-region-as-kill (point-min) (point-max))))
