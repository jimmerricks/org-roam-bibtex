;;; orb-note-actions.el --- Org Roam Bibtex: Note actions -*- coding: utf-8; lexical-binding: t -*-

;; Copyright © 2020 Mykhailo Shevchuk <mail@mshevchuk.com>
;; Copyright © 2020 Leo Vivier <leo.vivier+dev@gmail.com>

;; Author: Leo Vivier <leo.vivier+dev@gmail.com>
;; 	Mykhailo Shevchuk <mail@mshevchuk.com>
;; URL: https://github.com/org-roam/org-roam-bibtex
;; Keywords: org-mode, roam, convenience, bibtex, helm-bibtex, ivy-bibtex, org-ref
;; Version: 0.2.3
;; Package-Requires: ((org-roam-bibtex))

;; This file is NOT part of GNU Emacs.

;; This program is free software; you can redistribute it and/or modify
;; it under the terms of the GNU General Public License as published by
;; the Free Software Foundation; either version 3, or (at your option)
;; any later version.
;;
;; This program is distributed in the hope that it will be useful,
;; but WITHOUT ANY WARRANTY; without even the implied warranty of
;; MERCHANTABILITY or FITNESS FOR A PARTICULAR PURPOSE.  See the
;; GNU General Public License for more details.
;;
;; You should have received a copy of the GNU General Public License
;; along with GNU Emacs; see the file COPYING.  If not, write to the
;; Free Software Foundation, Inc., 51 Franklin Street, Fifth Floor,
;; Boston, MA 02110-1301, USA.

;;; Commentary:
;;
;; This library offers a way to run actions associated with the note
;; file the current buffer is visiting, such as locate the
;; corresponding bibtex record or open a PDF file associated with it.
;;
;; To use it:
;;
;; call interactively `org-roam-bibtex-note-actions' from a notes buffer
;; containing the #+ROAM_KEY: keyword.
;;
;; Default actions are driven by bibtex-completion but users can install
;; their own actions in `org-roam-bibtex-note-actions'.

;;; Code:
;; * Library requires

<<<<<<< HEAD
(require 'org-roam-bibtex)
(require 'orb-pdf-scrapper)
=======
(require 'orb-core)
>>>>>>> b750738b

(require 'warnings)
(require 'cl-lib)

(declare-function helm "helm")
(declare-function ivy-read "ivy")
(declare-function defhydra "hydra")

;; * Customize definitions

(defcustom orb-note-actions-frontend 'default
  "Interface frontend for `orb-note-actions'.
Supported values (frontends) are 'default, 'ido, 'hydra, 'ivy and 'helm.

Alternatively, it can be set to a function, in which case the
function should expect one argument CITEKEY, which is a list
whose car is the citation key associated with the org-roam note
the current buffer is visiting.  Also, it should ideally make use
of `orb-note-actions-default', `orb-note-actions-extra' and
`orb-note-actions-user' for providing an interactive interface,
through which the combined set of note actions is presented as a
list of candidates and the function associated with the candidate
is executed upon selecting it."
  :type '(radio
          (const :tag "Default" default)
          (const :tag "Ido" ido)
          (const :tag "Hydra" hydra)
          (const :tag "Ivy" ivy)
          (const :tag "Helm" helm)
          (function :tag "Custom function"))
  :group 'orb-note-actions)

(defcustom orb-note-actions-extra
  '(("Save citekey to kill-ring and clipboard" . orb-note-actions-copy-citekey)
    ("Show record in the bibtex file" . bibtex-completion-show-entry)
    ("Run Orb PDF Scrapper" . orb-note-actions-scrap-pdf))
  "Extra actions for `orb-note-actions'.
Each action is a cons cell DESCRIPTION . FUNCTION."
  :type '(alist
          :tag "Extra actions for `orb-note-actions'"
          :key-type (string :tag "Prompt")
          :value-type (symbol :tag "Function name (unquoted)"))
  :group 'orb-note-actions)

(defcustom orb-note-actions-user nil
  "User actions for `orb-note-actions'.
Each action is a cons cell DESCRIPTION . FUNCTION."
  :type '(alist
          :tag "User actions for `orb-note-actions'"
          :key-type (string :tag "Prompt")
          :value-type (symbol :tag "Function name (unquoted)"))
  :group 'orb-note-actions)


;; * Helper functions

(defvar orb-note-actions-default
  '(("Open PDF file(s)" . bibtex-completion-open-pdf)
    ("Add PDF to library" . bibtex-completion-add-pdf-to-library)
    ("Open URL or DOI in browser" . bibtex-completion-open-url-or-doi))
  "Default actions for `orb-note-actions'.
Each action is a cons cell DESCRIPTION . FUNCTION.")

(defmacro orb-note-actions--frontend! (frontend &rest body)
  "Return a function definition for FRONTEND.
Function name takes a form of orb-note-actions--FRONTEND.
A simple docstring is constructed and BODY is injected into a
`let' form, which has two variables bound, NAME and
CANDIDATES.  NAME is a string formatted with
`org-ref-format-entry' and CANDIDATES is a cons cell alist
constructed from `orb-note-actions-default',
`orb-note-actions-extra', and `orb-note-actions-user."
  (declare (indent 1) (debug (symbolp &rest form)))
  (let* ((frontend-name (symbol-name (eval frontend)))
         (fun-name (intern (concat "orb-note-actions--" frontend-name))))
    `(defun ,fun-name (citekey)
       ,(format "Provide note actions using %s interface.
CITEKEY is the citekey." (capitalize frontend-name))
       (let ((name (org-ref-format-entry citekey)) ;; TODO: make a native format function
             (candidates
              ,(unless (eq frontend 'hydra)
                 '(append  orb-note-actions-default
                           orb-note-actions-extra
                           orb-note-actions-user))))
         ,@body))))

(orb-note-actions--frontend! 'default
  (let ((f (cdr (assoc (completing-read name candidates) candidates))))
    (funcall f (list citekey))))

(orb-note-actions--frontend! 'ido
  (let* ((c (cl-map 'list 'car candidates))
         (f (cdr (assoc (ido-completing-read name c) candidates))))
    (funcall f (list citekey))))

(declare-function orb-note-actions-hydra/body "orb-note-actions" nil t)

(orb-note-actions--frontend! 'hydra
;; we don't use candidates here because for a nice hydra we need each
;; group of completions separately (default, extra, user), so just
;; silence the compiler
  (if (fboundp 'defhydra)
      (progn
        (ignore candidates)
        (let ((k ?a)
              actions)
          (dolist (type (list "Default" "Extra" "User"))
            (let ((actions-var
                   (intern (concat "orb-note-actions-" (downcase type)))))
              (dolist (action (symbol-value actions-var))
   ;; this makes defhydra HEADS list of form:
   ;; ("a" (some-action citekey-value) "Some-action description" :column "Type")
                (cl-pushnew
                 `(,(format "%c" k) (,(cdr action) (list ,citekey))
                   ,(car action) :column ,(concat type " actions"))
                 actions)
                ;; increment key a->b->c...
                (setq k (1+ k))))) ; TODO: figure out a way to supply
                                   ; mnemonic keys
          (setq actions (nreverse actions))
          ;; yes, we redefine hydra on every call
          (eval
           `(defhydra orb-note-actions-hydra (:color blue :hint nil)
              ;; defhydra docstring
              ,(format  "^\n  %s \n\n^"
                        (s-word-wrap (- (window-body-width) 2) name))
              ;; defhydra HEADS
              ,@actions)))
        (orb-note-actions-hydra/body))
    (display-warning :warning "You must have Hydra installed to use it!  \
Falling back to default.")
    (orb-note-actions--default citekey)))

(orb-note-actions--frontend! 'ivy
  (if (fboundp 'ivy-read)
      (ivy-read name
                candidates
                :require-match t
                :caller #'orb-note-actions
                :action (lambda (c)
                          (funcall (cdr c) (list citekey))))
    (display-warning :warning "You must have Ivy installed to use it!  \
Falling back to default.")
    (orb-note-actions--default citekey)))

(orb-note-actions--frontend! 'helm
  (if (fboundp 'helm)
      (helm :sources
            `(((name . ,name)
               (candidates . ,candidates)
               (action . (lambda (f)
                           (funcall f (list ,citekey)))))))
    (display-warning :warning "You must have Helm installed to use it!  \
Falling back to default.")
    (orb-note-actions--default citekey)))

(defun orb-note-actions--run (frontend citekey )
  "Run note actions on CITEKEY with FRONTEND."
  (let ((fun (intern (concat "orb-note-actions--" (symbol-name frontend)))))
    (funcall fun citekey)))

;; * Note actions

(defun orb-note-actions-copy-citekey (citekey)
<<<<<<< HEAD
  "Save note's citation key to `kill-ring' and copy it to clipboard.
CITEKEY is a list whose car is a citation key."
=======
  "Save note's citekey to `kill-ring' and copy it to clipboard.
Since CITEKEY is actually a list of one element, the car of the
list is used."
>>>>>>> b750738b
  (with-temp-buffer
    (insert (car citekey))
    (copy-region-as-kill (point-min) (point-max))))

(defun orb-note-actions-scrap-pdf (citekey)
  "Wrapper around `orb-pdf-scrapper-insert'.
CITEKEY is a list whose car is a citation key."
  (orb-pdf-scrapper-run (car citekey)))


;; * Main functions

;;;###autoload
(defun orb-note-actions ()
  "Run an interactive prompt to offer note-related actions.
The prompt frontend can be set in `orb-note-actions-frontend'.
In addition to default actions, which are not supposed to be
modified, there is a number of prefined extra actions
`orb-note-actions-extra' that can be customized.  Additionally,
user actions can be set in `orb-note-actions-user'."
  (interactive)
  (let ((non-default-frontends (list 'hydra 'ido 'ivy 'helm))
        (citekey (cdr (org-roam--extract-ref))))
    (if citekey
        (cond ((member
                orb-note-actions-frontend
                non-default-frontends)
               (orb-note-actions--run
                orb-note-actions-frontend
                citekey))
              ((functionp
                orb-note-actions-frontend)
               (funcall
                orb-note-actions-frontend
                citekey))
              (t
               (orb-note-actions--run
                'default
                citekey)))
      (user-error "No #+ROAM_KEY found in current buffer"))))

(provide 'orb-note-actions)
;;; orb-note-actions.el ends here
;; Local Variables:
;; fill-column: 70
;; End:<|MERGE_RESOLUTION|>--- conflicted
+++ resolved
@@ -44,12 +44,7 @@
 ;;; Code:
 ;; * Library requires
 
-<<<<<<< HEAD
-(require 'org-roam-bibtex)
-(require 'orb-pdf-scrapper)
-=======
 (require 'orb-core)
->>>>>>> b750738b
 
 (require 'warnings)
 (require 'cl-lib)
@@ -214,14 +209,8 @@
 ;; * Note actions
 
 (defun orb-note-actions-copy-citekey (citekey)
-<<<<<<< HEAD
   "Save note's citation key to `kill-ring' and copy it to clipboard.
 CITEKEY is a list whose car is a citation key."
-=======
-  "Save note's citekey to `kill-ring' and copy it to clipboard.
-Since CITEKEY is actually a list of one element, the car of the
-list is used."
->>>>>>> b750738b
   (with-temp-buffer
     (insert (car citekey))
     (copy-region-as-kill (point-min) (point-max))))
