;;; org-roam-bibtex.el --- Org Roam meets BibTeX -*- lexical-binding: t -*-

;; Copyright © 2020-2021 Mykhailo Shevchuk
;; Copyright © 2020 Leo Vivier

;; Author: Mykhailo Shevchuk <mail@mshevchuk.com>
;;      Leo Vivier <leo.vivier+dev@gmail.com>
;; URL: https://github.com/org-roam/org-roam-bibtex
;; Keywords: bib, hypermedia, outlines, wp
<<<<<<< HEAD
;; Version: 0.5.0
;; Package-Requires: ((emacs "27.1") (org-roam "2.0.0") (bibtex-completion "2.0.0") (org-ref "1.1.1"))
=======
;; Version: 0.5.1
;; Package-Requires: ((emacs "27.1") (org-roam "1.2.2") (bibtex-completion "2.0.0") (org-ref "1.1.1"))
>>>>>>> 80a86980

;; Soft dependencies: projectile, persp-mode, helm, ivy, hydra

;; This file is NOT part of GNU Emacs.

;; This program is free software; you can redistribute it and/or modify
;; it under the terms of the GNU General Public License as published by
;; the Free Software Foundation; either version 3, or (at your option)
;; any later version.
;;
;; This program is distributed in the hope that it will be useful,
;; but WITHOUT ANY WARRANTY; without even the implied warranty of
;; MERCHANTABILITY or FITNESS FOR A PARTICULAR PURPOSE.  See the
;; GNU General Public License for more details.
;;
;; You should have received a copy of the GNU General Public License along with
;; this program; see the file LICENSE.  If not, visit
;; <https://www.gnu.org/licenses/>.

;;; Commentary:
;;
;; This library offers an integration between Bibtex-completion and
;; Org-roam by delegating the tasks of note's creation, editing and
;; retrieval to Org-roam.  From the Org-roam's perspective, the
;; library provides a means to populate Org-roam templates with
;; bibliographic information secured through Bibtex-completion,.
;;
;; To use it:
;;
;; call interactively `org-roam-bibtex-mode' or call (org-roam-bibtex-mode +1)
;; from Lisp.
;;
;; After enabling `org-roam-bibtex-mode', the function `orb-edit-notes' will be
;; used as `bibtex-completion-edit-notes-function' in Helm-bibtex, Ivy-bibtex.
;;
;; Additionally, `orb-org-ref-edit-note', which is a simple wrapper around
;; `orb-edit-note', is installed as Org-ref's `org-ref-notes-function'.  See
;; Org-ref's documentation for how to setup many-files notes.  Take a notice
;; that because of its size, Org-ref is not a dependency of Org Roam BibTeX, so
;; it will not be pulled automatically by your package manager and must be
;; installed manually.
;;
;; As a user option, `org-roam-capture-templates' can be dynamically
;; pre-expanded with BibTeX field values.  See `orb-preformat-keywords' for
;; more details.
;;
;; Optionally, automatic switching to the perspective (Persp-mode) with the
;; notes project (Projectile) is possible.  See `orb-edit-note' for more
;; details.
;;

;;; Code:

;; ============================================================================
;;;; Dependencies
;; ============================================================================

(require 'orb-core)

(when (featurep 'ivy-bibtex)
  (require 'orb-ivy))

(when (featurep 'helm-bibtex)
  (require 'orb-helm))

(eval-when-compile
  (require 'subr-x)
  (require 'cl-lib))

;; declare own functions and variables
(declare-function orb-helm-insert "orb-helm")
(declare-function orb-ivy-insert "orb-ivy")

;; declare external functions and variables

(declare-function projectile-relevant-open-projects "projectile")
(declare-function persp-switch "persp-mode")
(declare-function persp-names "persp-mode")

(defvar org-ref-notes-function)
(declare-function org-ref-find-bibliography "org-ref-core")

(declare-function defhydra "ext:hydra")
(declare-function org-ref-format-entry "ext:org-ref-bibtex" (key))

(declare-function orb-pdf-scrapper-run "orb-pdf-scrapper" (key))

;; ============================================================================
;;;; Customize definitions
;; ============================================================================

(defcustom orb-preformat-templates t
  "Non-nil to enable template pre-expanding.
See `orb-edit-note' for details."
  :type '(choice
          (const :tag "Yes" t)
          (const :tag "No" nil))
  :group 'org-roam-bibtex)

(defcustom orb-include-citekey-in-titles nil
  "Non-nil to include the citekey in titles.
See `orb-edit-note' for details."
  :type '(choice
          (const :tag "Yes" t)
          (const :tag "No" nil))
  :group 'org-roam-bibtex)

(defcustom orb-preformat-keywords
  '("citekey" "entry-type" "date" "pdf?" "note?" "file"
    "author" "editor" "author-abbrev" "editor-abbrev"
    "author-or-editor-abbrev")
  "A list of template prompt wildcards for pre-expanding.
Any BibTeX field can be set for pre-expanding including
`bibtex-completion` \"virtual\" fields such as '=key=' and
'=type='.  BibTeX fields can be refered to by means of their
aliases defined in `orb-bibtex-field-aliases'.

Usage example:

\(setq orb-preformat-keywords '(\"citekey\" \"author\" \"date\"))
\(setq orb-templates
      '((\"r\" \"reference\" plain (function org-roam-capture--get-point)
         \"#+ROAM_KEY: %^{citekey}%?
%^{author} published %^{entry-type} in %^{date}: fullcite:%\\1.\"
         :file-name \"references/${citekey}\"
         :head \"#+TITLE: ${title}\"
         :unnarrowed t)))

Special cases:

The \"file\" keyword will be treated specially if the value of
`orb-process-file-keyword' is non-nil.  See its docstring for an
explanation.

The \"title\" keyword needs not to be set for pre-expanding if it
is used only within the `:head` section of the templates.

This variable takes effect when `orb-preformat-templates' is set
to t (default). See also `orb-edit-note' for further details.

Consult bibtex-completion package for additional information
about BibTeX field names."
  :type '(repeat :tag "BibTeX field names" string)
  :group 'org-roam-bibtex)

(defcustom orb-process-file-keyword t
  "Whether to treat the file keyword specially during template pre-expanding.
When this variable is non-nil, the \"%^{file}\" and \"${file}\"
wildcards will be expanded by `org-process-file-field' rather
than simply replaced with the field value.  This may be useful in
situations when the file field contains several file names and
only one file name is desirable for retrieval.  The \"file\"
keyword must be set for pre-expanding in `orb-preformat-keywords'
as usual.

If this variable is `string', for example \"my-file\", use its
value as the wildcard keyword instead of the default \"file\"
keyword.  Thus, it will be possible to get both the raw file
field value by expanding the %^{file} and ${file} wildcards and a
single file name by expanding the %^{my-file} and ${my-file}
wildcards.  The keyword, e.g. \"my-file\", must be set for
pre-expanding in `orb-preformat-keywords' as usual.

The variable `orb-file-field-extensions' controls which filtering
of the file names based on file extensions.

See also `orb-file-field-extensions' for filtering file names
based on their extension."
  :group 'org-roam-bibtex
  :type '(choice
          (const :tag "Yes" t)
          (const :tag "No" nil)
          (string :tag "Custom wildcard keyword")))

(defcustom orb-citekey-format "cite:%s"
  "Format string for the citekey.
The citekey obtained from Helm-bibtex/Ivy-bibtex/Org-ref
will be formatted as specified here."
  :type 'string
  :group 'org-roam-bibtex)

(defcustom orb-slug-source 'citekey
  "What should be used as a source for creating the note's slug.
Supported values are symbols `citekey' and `title'.

A special variable `${slug}` in `orb-templates' (and
`org-roam-capture-templates') is used as a placeholder for an
automatically generated string which is meant to be used in
filenames.  Org Roam uses the note's title to create a slug.  ORB
also allows for the citekey.  The function specified in
`org-roam-title-to-slug-function' is used to create the slug.
This operation typilcally involves removing whitespace and
converting words to lowercase, among possibly other things."
  :type '(choice
          (const citekey)
          (const title))
  :group 'org-roam-bibtex)

(defcustom orb-persp-project `("notes" . ,org-roam-directory)
  "Perspective name and path to the project with bibliography notes.
A cons cell (PERSP-NAME . PROJECT-PATH).  Only relevant when
`orb-switch-persp' is set to t.

Requires command `persp-mode' and command `projectile-mode'.

PERSP-NAME should be a valid Perspective name, PROJECT-PATH should be
an open Projectile project.

See `orb-edit-note' for details"
  :type '(cons (string :tag "Perspective name")
               (directory :tag "Projectile directory"))
  :group 'org-roam-bibtex)

(defcustom orb-switch-persp nil
  "Non-nil to enable switching to the notes perspective.
Set the name of the perspective and the path to the notes project
in `orb-persp-project' for this to take effect.

Requires command `persp-mode' and command `projectile-mode'.

See `orb-edit-note' for details."
  :type '(choice
          (const :tag "Yes" t)
          (const :tag "No" nil))
  :group 'org-roam-bibtex)

(defcustom orb-ignore-bibtex-store-link-functions
  '(org-bibtex-store-link)
  "Functions to override with `ignore' during note creation process.

Org Ref defines function `org-ref-bibtex-store-link' to store
links to a BibTeX buffer, e.g. with `org-store-link'.  At the
same time, Org ref requires `ol-bibtex' library, which defines
`org-bibtex-store-link' to do the same.  When creating a note
with `orb-edit-note' from a BibTeX buffer, for example by
calling `org-ref-open-bibtex-notes', the initiated `org-capture'
process implicitly calls `org-store-link'.  The latter loops
through all the functions for storing links, and if more than one
function can store links to the location, the BibTeX buffer in
this particular case, the user will be prompted to choose one.
This is definitely annoying, hence ORB will advise all functions
in this list to return nil to trick `org-capture' and get rid of
the prompt.

The default value is `(org-bibtex-store-link)', which means this
function will be ignored and `org-ref-bibtex-store-link' will be
used to store a link to the BibTeX buffer.  See
`org-capture-templates' on how to use the link in your templates."
  :type '(repeat (function))
  :risky t
  :group 'org-roam-bibtex)

(defcustom orb-insert-interface 'generic
  "Interface frontend to use with `orb-insert-link'.
Possible values are the symbols `helm-bibtex', `ivy-bibtex' and
`generic'.  In the first two cases the respective commands will
be used, while in the latter case the command
`orb-insert-generic' will be used."
  :group 'org-roam-bibtex
  :type '(choice
          (const helm-bibtex)
          (const ivy-bibtex)
          (const generic)))

(defcustom orb-insert-link-description 'title
  "Link description source for links created with `orb-insert-link'.
Possible values are the symbols `title', `citekey' and
`citation'.  When the value of this variable is `title' or
`citekey', then the title of the note the link points to or
respectively the citekey associated with it will be used as the
link's description:

[[file:path/to/note.org][title]] or [[file:path/to/note.org][citekey]]

When the value of this variable is `citation', instead of an
Org-mode link create an Org-ref link by appending the citation
key to `org-ref-default-citation-link' \(with a colon inbetween)
or \"cite:\", if the latter variable is not defined, for example
when Org-ref is not loaded.

The default value set by this variable can be overriden by
calling `orb-insert-link' with an appropriated numerical prefix
argument.  See the docstring of the function for more
information."
  :group 'org-roam-bibtex
  :type '(choice
          (const :tag "Title" title)
          (const :tag "Citation key" citekey)
          (const :tag "Citation link" citation)))

(defcustom orb-insert-follow-link nil
  "Whether to follow a newly inserted link."
  :group 'orb-roam-bibtex
  :type '(choice
          (const :tag "Yes" t)
          (const :tag "No" nil)))

(defcustom orb-insert-generic-candidates-format 'key
  "Format of selection candidates for `orb-insert-generic' interface.
Possible values are `key' and `entry'."
  :group 'org-roam-bibtex
  :type '(choice
          (const key)
          (const entry)))

(defcustom orb-note-actions-interface 'default
  "Interface frontend for `orb-note-actions'.
Supported values (interfaces) are 'default, 'ido, 'hydra, 'ivy and 'helm.

Alternatively, it can be set to a function, in which case the
function should expect one argument CITEKEY, which is a list
whose car is the citation key associated with the org-roam note
the current buffer is visiting.  Also, it should ideally make use
of `orb-note-actions-default', `orb-note-actions-extra' and
`orb-note-actions-user' for providing an interactive interface,
through which the combined set of note actions is presented as a
list of candidates and the function associated with the candidate
is executed upon selecting it."
  :risky t
  :type '(radio
          (const :tag "Default" default)
          (const :tag "Ido" ido)
          (const :tag "Hydra" hydra)
          (const :tag "Ivy" ivy)
          (const :tag "Helm" helm)
          (function :tag "Custom function"))
  :group 'orb-note-actions)

(defcustom orb-note-actions-default
  '(("Open PDF file(s)" . bibtex-completion-open-pdf)
    ("Add PDF to library" . bibtex-completion-add-pdf-to-library)
    ("Open URL or DOI in browser" . bibtex-completion-open-url-or-doi)
    ("Show record in the bibtex file" . bibtex-completion-show-entry))
  "Default actions for `orb-note-actions'.
Each action is a cons cell DESCRIPTION . FUNCTION."
  :risky t
  :type '(alist
          :tag "Default actions for `orb-note-actions'"
          :key-type (string :tag "Description")
          :value-type (function :tag "Function"))
  :group 'orb-note-actions)

(defcustom orb-note-actions-extra
  '(("Save citekey to kill-ring and clipboard" . orb-note-actions-copy-citekey)
    ("Run Orb PDF Scrapper" . orb-note-actions-scrap-pdf))
  "Extra actions for `orb-note-actions'.
Each action is a cons cell DESCRIPTION . FUNCTION."
  :risky t
  :type '(alist
          :tag "Extra actions for `orb-note-actions'"
          :key-type (string :tag "Description")
          :value-type (function :tag "Function"))
  :group 'orb-note-actions)

(defcustom orb-note-actions-user nil
  "User actions for `orb-note-actions'.
Each action is a cons cell DESCRIPTION . FUNCTION."
  :risky t
  :type '(alist
          :tag "User actions for `orb-note-actions'"
          :key-type (string :tag "Description")
          :value-type (function :tag "Function"))
  :group 'orb-note-actions)

;; ============================================================================
;;;; Orb edit notes
;; ============================================================================

(defun orb--switch-perspective ()
  "Helper function for `orb-edit-note'."
  (when (and (require 'projectile nil t)
             (require 'persp-mode nil t))
    (let ((notes-project (cdr orb-persp-project))
          (projects (projectile-relevant-open-projects))
          openp)
      (dolist (project projects openp)
        (setq openp (or (f-equal? project notes-project) openp)))
      (when openp
        (let ((p-names (cdr (persp-names))))
          (dolist (p-name p-names)
            (when (s-equals? p-name (car orb-persp-project))
              (persp-switch p-name))))))))

(defun orb--store-link-functions-advice (action)
  "Add or remove advice for each of `orb-ignore-bibtex-store-link-functions'.
ACTION should be a symbol `add' or `remove'.  A piece of advice
is the function `ignore', it is added as `:override'."
  (when orb-ignore-bibtex-store-link-functions
    (let ((advice-func (intern (format "advice-%s" action)))
          (advice (cl-case action
                    (add (list :override #'ignore))
                    (remove (list #'ignore))
                    (t (user-error "Action type not recognised: %s" action)))))
      (dolist (advisee orb-ignore-bibtex-store-link-functions)
        (apply advice-func (push advisee advice))))))

(defun orb--pre-expand-template (template entry)
  "Helper function for `orb--new-note'.
TEMPLATE is an element of `org-roam-capture-templates' and ENTRY
is a BibTeX entry as returned by `bibtex-completion-get-entry'."
  ;; Handle org-roam-capture part
  (letrec (;; Org-capture templates: handle different types of
           ;; org-capture-templates: string, file and function; this is
           ;; a stripped down version of `org-capture-get-template'
           (org-template
            (pcase (nth 3 template)       ; org-capture template is here
              (`nil 'nil)
              ((and (pred stringp) tmpl) tmpl)
              (`(file ,file)
               (let ((flnm (expand-file-name file org-directory)))
                 (if (file-exists-p flnm) (f-read-text flnm)
                   (format "Template file %S not found" file))))
              (`(function ,fun)
               (if (functionp fun) (funcall fun)
                 (format "Template function %S not found" fun)))
              (_ (user-error "ORB: Invalid capture template"))))
           ;;  org-roam capture properties are here
           (plst (cddddr template))
           ;; regexp for org-capture prompt wildcard
           (rx "\\(%\\^{[[:alnum:]-_]*}\\)")
           (file-keyword (when orb-process-file-keyword
                           (or (and (stringp orb-process-file-keyword)
                                    orb-process-file-keyword)
                               "file")))
           ;; inline function to handle :if-new list expansion
           (expand-roam-template
            (lambda (roam-template-list old new)
              (let (elements)
                (dolist (el roam-template-list)
                  (if (listp el)
                      (setq elements
                            (nreverse
                             (append elements
                                     (list (funcall expand-roam-template
                                                    el old new)))))
                    (push (s-replace old new el) elements)))
                (nreverse elements))))
           (lst nil))
    ;; First run:
    ;; 1) Make a list of (org-wildcard field-value match-position) for the
    ;; second run
    ;; 2) replace org-roam-capture wildcards
    (dolist (keyword orb-preformat-keywords)
      (let* (;; prompt wildcard keyword
             (keyword (cond
                       ;; for some backward compatibility with old
                       ;; `orb-preformat-keywords'
                       ((consp keyword) (car keyword))
                       ((stringp keyword) keyword)
                       (t (user-error "Error in `orb-preformat-keywords': \
Keyword \"%s\" has invalid type (string was expected)" keyword))))
             ;; bibtex field name
             (field-name (or (car (rassoc keyword orb-bibtex-field-aliases))
                             keyword))
             ;; get the bibtex field value
             (field-value
              ;; maybe process file keyword
              (or (if (and file-keyword (string= field-name file-keyword))
                      (prog1
                          (orb-process-file-field
                           (bibtex-completion-apa-get-value "=key=" entry))
                        ;; we're done so don't even compare file-name with
                        ;; file-keyword in the successive cycles
                        (setq file-keyword nil))
                    ;; do the usual processing otherwise
                    ;; condition-case to temporary workaround an upstream bug
                    (condition-case nil
                        (bibtex-completion-apa-get-value field-name entry)
                      (error "")))
                  ""))
             ;; org-capture prompt wildcard
             (org-wildcard (concat "%^{" (or keyword "citekey") "}"))
             ;; org-roam-capture prompt wildcard
             (roam-wildcard (concat "${" (or keyword "citekey") "}"))
             ;; org-roam-capture :if-new property
             (roam-template (plist-get plst :if-new))
             (i 1)                      ; match counter
             pos)
        ;; Search for org-wildcard, set flag m if found
        (when org-template
          (while (string-match rx org-template pos)
            (if (string= (match-string 1 org-template) org-wildcard)
                (progn
                  (setq pos (length org-template))
                  (cl-pushnew (list org-wildcard field-value i) lst ))
              (setq pos (match-end 1)
                    i (1+ i)))))
        ;; Replace placeholders in org-roam-capture-templates :if-new property
        (when roam-template
          (setcdr roam-template
                  (funcall expand-roam-template
                           (cdr roam-template) roam-wildcard field-value))
          (plist-put plst :if-new roam-template))))
    ;; Second run: replace prompts and prompt matches in org-capture
    ;; template string
    (dolist (l lst)
      (when (and org-template (nth 1 l))
        (let ((pos (concat "%\\" (number-to-string (nth 2 l)))))
          ;; replace prompt match wildcards with prompt wildcards
          ;; replace prompt wildcards with BibTeX field value
          (setq org-template (s-replace pos (car l) org-template)
                org-template (s-replace (car l) (nth 1 l) org-template))))
      (setf (nth 4 template) org-template))
    template))

(defun orb--new-note (citekey &optional props)
  "Process templates and run `org-roam-capture-'.
CITEKEY is the citation key of an entry for which the note is
created.  PROPS are additional properties for `org-roam-capture-'."
  ;; Check if the requested BibTeX entry actually exists and fail
  ;; gracefully otherwise
  (if-let* ((entry (or (bibtex-completion-get-entry citekey)
                       (orb-warning
                        "Could not find the BibTeX entry" citekey)))
            ;; Depending on the templates used: run
            ;; `org-roam-capture--capture' or call `org-roam-node-find'
            (org-capture-templates org-roam-capture-templates)
            ;; hijack org-capture-templates
            ;; entry is our bibtex entry, it just happens that
            ;; `org-capture' calls a single template entry "entry";
            (template (--> (if (null (cdr org-capture-templates))
                               ;; if only one template is defined, use it
                               (car org-capture-templates)
                             (org-capture-select-template))
                        (copy-tree it)
                        ;; optionally pre-expand templates
                        (if orb-preformat-templates
                            (orb--pre-expand-template it entry)
                          it)))
            ;; pretend we had only one template
            ;; `org-roam-capture--capture' behaves specially in this case
            ;; NOTE: this circumvents using functions other than
            ;; `org-capture', see `org-roam-capture-function'.
            ;; If the users start complaining, we may revert previous
            ;; implementation
            (org-roam-capture-templates (list template))
            ;; Org-roam coverts the templates to its own syntax;
            ;; since we are telling `org-capture' to use the template entry
            ;; (by setting `org-capture-entry'), and Org-roam converts the
            ;; whole template list, we must do the conversion of the entry
            ;; ourselves
            (props (--> (or props (list :finalize 'find-file))
                     (plist-put it :call-location (point-marker))))
            (org-capture-entry
             (org-roam-capture--convert-template template props))
            (citekey-formatted (format (or orb-citekey-format "%s") citekey))
            (title
             (or (bibtex-completion-apa-get-value "title" entry)
                 (orb-warning "Title not found for this entry")
                 ;; this is not critical, the user may input their own
                 ;; title
                 "No title"))
            (node (org-roam-node-create :title title)))
      (org-roam-capture-
       :node node
       :info (list :ref citekey-formatted))
    (message "ORB: Something went wrong. Check the *Warnings* buffer")))

;;;###autoload
(defun orb-edit-note (citekey)
  "Open an Org-roam note associated with the CITEKEY or create a new one.

This function allows to use Org-roam as a backend for managing
bibliography notes.  It relies on `bibtex-completion' to get
retrieve bibliographic information from a BibTeX file.

Implementation details and features:

1. This function first calls `org-roam-find-ref' trying to find
the note file associated with the CITEKEY.  The Org-roam key can
be set with '#+ROAM_KEY:' in-buffer keyword.

2. If the Org-roam reference has not been found, the function
calls `org-roam-node-find' passing to it the title associated
with the CITEKEY as retrieved by `bibtex-completion-get-entry'.
The prompt presented by `org-roam-node-find' will thus be
pre-populated with the record title.

3. Optionally, when `orb-preformat-templates' is non-nil, any
prompt wildcards in `orb-templates' or
`org-roam-capture-templates', associated with the bibtex record
fields as specified in `orb-preformat-templates', will be
preformatted.  Both `org-capture-templates' (%^{}) and
`org-roam-capture-templates' (`s-format', ${}) prompt syntaxes
are supported.

See `orb-preformat-keywords' for more details on how
to properly specify prompts for replacement.

Please pay attention when using this feature that by setting
title for preformatting, it will be impossible to change it in
the `org-roam-node-find' interactive prompt since all the
template expansions will have taken place by then.  All the title
wildcards will be replace with the BibTeX field value.

4. Optionally, if you are using Projectile and Persp-mode and
have a dedicated workspace to work with your Org-roam collection,
you may want to set the perspective name and project path in
`orb-persp-project' and `orb-switch-persp' to t.  In this case,
the perspective will be switched to the Org-roam notes project
before calling any Org-roam functions."
  ;; Optionally switch to the notes perspective
  (when orb-switch-persp
    (orb--switch-perspective))
  (if-let ((node (orb-note-exists-p citekey)))
      ;; Find org-roam reference with the CITEKEY and collect data into
      ;; `orb-plist'
      (ignore-errors (org-roam-node-visit node))
    ;; fix some Org-ref related stuff
    (orb--store-link-functions-advice 'add)
    (condition-case error-msg
        (orb--new-note citekey)
      ((debug error)
       (orb--store-link-functions-advice 'remove)
       (message "orb-edit-note caught an error during capture: %s"
                (error-message-string error-msg))))))

;; FIXME: this does not work anymore
;; (defun orb--get-non-ref-path-completions ()
;;   "Return a list of cons for titles of non-ref notes to absolute path.
;; CANDIDATES is a an alist of candidates to consider.  Defaults to
;; `org-roam--get-title-path-completions' otherwise."
;;   (let* ((rows (org-roam-db-query
;;                 [:select [titles:file titles:title tags:tags]
;;                  :from titles
;;                  :left :join tags
;;                  :on (= titles:file tags:file)
;;                  :left :join refs :on (= titles:file refs:file)
;;                  :where refs:file :is :null]))
;;          completions)
;;     (dolist (row rows completions)
;;       (pcase-let ((`(,file-path ,title ,tags) row))
;;         (let ((title (or title
;;                          (list (org-roam--path-to-slug file-path)))))
;;           (let ((k (concat
;;                     (when tags
;;                       (format "(%s) " (s-join org-roam-tag-separator tags)))
;;                     title))
;;                 (v (list :path file-path :title title)))
;;             (push (cons k v) completions)))))))

;; ============================================================================
;;;; Orb insert
;; ============================================================================
(defvar orb-plist nil
  "Communication channel for `orb-edit-note' and related functions.")

(defun orb-plist-put (&rest props)
  "Add properties PROPS to `orb-plist'.
Returns the new plist."
  (while props
    (setq orb-plist (plist-put orb-plist (pop props) (pop props)))))

(defun orb-plist-get (prop)
  "Get PROP from `orb-plist'."
  (plist-get orb-plist prop))

(defun orb-insert--link (node info)
  "Insert a link to NODE.
INFO contains additional information."
  ;; citekey &optional description lowercase region-text beg end
  (-let (((&plist :region-text :beg :end :description :citekey) info))
    (when region-text
      (delete-region beg end)
      (set-marker beg nil)
      (set-marker end nil))
    (if description
        (insert (org-link-make-string
                 (concat "id:" (org-roam-node-id node)) description))
      (let ((cite-link (if (boundp 'org-ref-default-citation-link)
                           (concat org-ref-default-citation-link ":")
                         "cite:")))
        (insert (concat cite-link citekey))))))

(defun org-roam-capture--finalize-orb-insert-link ()
  "Insert a link to a just captured note.
This function is used by ORB calls to `org-roam-capture-' instead
of `org-roam-capture--finalize-insert-link'."
  (let* ((mkr (org-roam-capture--get :call-location))
              (buf (marker-buffer mkr))
              (region (org-roam-capture--get :region))
              (node (org-roam-populate (org-roam-node-create :id (org-roam-capture--get :id)))))
    (with-current-buffer buf
      (org-with-point-at mkr
        (orb-insert--link node (list
                                :beg (car region)
                                :end (cdr region)
                                :citekey (org-roam-capture--get :citekey)
                                :region-text (org-roam-capture--get :region-text)
                                :description (org-roam-capture--get :link-description)))))))

(defvar orb-insert-lowercase nil)

(defun orb-insert-edit-note (citekey)
  "Insert a link to a note with citation key CITEKEY.
Capture a new note if it does not exist yet."
  (unwind-protect
      ;; Group functions together to avoid inconsistent state on quit
      (atomic-change-group
        (let* ((title
                (bibtex-completion-get-value
                 "title" (bibtex-completion-get-entry citekey) ""))
               (node (or (orb-note-exists-p citekey)
                         (org-roam-node-create :title title)))
               region-text
               beg end
               (_ (when (region-active-p)
                    (setq beg (set-marker (make-marker) (region-beginning)))
                    (setq end (set-marker (make-marker) (region-end)))
                    (setq region-text
                          (buffer-substring-no-properties beg end))))
               (lowercase (or (orb-plist-get :link-lowercase)
                              orb-insert-lowercase))
               (description (--> (or (orb-plist-get :link-description)
                                     orb-insert-link-description)
                              (cl-case it
                                (title (org-roam-node-title node))
                                (citekey citekey)
                                (citation nil))
                              (or region-text it)
                              (if (and it lowercase) (downcase it) it)))
               (info (list :citekey citekey
                           :description description
                           :region-text region-text
                           :beg beg :end end)))
          (if (org-roam-node-id node)
              (orb-insert--link node info)
            (orb--new-note citekey
                           (list :region (when (and beg end)
                                           (cons beg end))
                                 :link-description description
                                 :region-text region-text
                                 :citekey citekey
                                 :finalize 'orb-insert-link))))
        (deactivate-mark)))
  (when (and orb-insert-follow-link
             (looking-at org-link-any-re))
    (org-open-at-point)))

(defun orb-insert-generic (&optional arg)
  "Present a list of BibTeX entries for completion.
This is a generic completion function for `orb-insert-link', which
runs `orb-insert-edit-note' on the selected entry.  The list is
made by `bibtex-completion-candidates'.

The appearance of selection candidates is determined by
`orb-insert-generic-candidates-format'.

This function is not interactive, set `orb-insert-interface' to
`generic' and call `orb-insert-link' interactively instead.

If ARG is non-nil, rebuild `bibtex-completion-cache'."
  (when arg
    (bibtex-completion-clear-cache))
  (bibtex-completion-init)
  (let* ((candidates (bibtex-completion-candidates))
         (candidates2
          (if (eq orb-insert-generic-candidates-format 'key)
              (mapcar (lambda (item)
                        (alist-get "=key=" (cdr item) nil nil #'equal))
                      candidates)
            (mapcar #'car candidates)))
         (selection (completing-read "BibTeX entry:" candidates2 nil t))
         (citekey (if (eq orb-insert-generic-candidates-format 'key)
                      selection
                    (--> (alist-get selection candidates nil nil #'equal)
                         (cdr it)
                         (alist-get "=key=" it  nil nil #'equal)))))
    (orb-insert-edit-note citekey)))

;;;###autoload
(defun orb-insert-link (&optional arg)
  "Insert a link to an Org-roam bibliography note.
If the note does not exist yet, it will be created using
`orb-edit-note' function.

\\<universal-argument-map>\\<org-roam-bibtex-mode-map> The
customization option `orb-insert-link-description' determines
what will be used as the link's description.  It is possible to
override the default value with numerical prefix ARG:

`C-1' \\[orb-insert-link] will force `title'
`C-2' \\[orb-insert-link] will force `citekey'
`C-0' \\[orb-insert-link] will force `citation'

If a region of text is active (selected) when calling `orb-insert-link',
the text in the region will be replaced with the link and the
text string will be used as the link's description — similar to
`org-roam-insert'.

Normally, the case of the link description will be preserved.  It
is possible to force lowercase by supplying either one or three
universal arguments `\\[universal-argument]'.

Finally, `bibtex-completion-cache' will be re-populated if either
two or three universal arguments `\\[universal-argument]' are supplied.

The customization option `orb-insert-interface' allows to set the
completion interface backend for the candidates list.  Available
interfaces are `helm-bibtex', `ivy-bibtex' and `orb-insert-generic'.

With `helm-bibtex' or `ivy-bibtex', choosing the action \"Edit
note & insert a link\" will insert the desired link.  For
convenience, this action is made default for the duration of an
`orb-insert-link' session.  It will not persist when `helm-bibtex' or
`ivy-bibtex' proper are run.  It is possible to run other
`helm-bibtex' or `ivy-bibtex' actions.  When action other than
\"Edit note & insert a link\" is run, no link will be inserted,
although the session can be resumed later with `helm-resume' or
`ivy-resume', respectively, where it will be possible to select
the \"Edit note & insert a link\" action.

When using `orb-insert-generic', a simple list of available
citation keys is presented using `completion-read' and after
choosing a candidate the appropriate link will be inserted."
  (interactive "P")
  ;; parse arg
  ;; C-u or C-u C-u C-u => force lowercase
  ;; C-u C-u or C-u C-u C-u => force `bibtex-completion-clear-cache'
  ;; C-1 force title in description
  ;; C-2 force citekey in description
  ;; C-3 force inserting the link as Org-ref citation
  (let* ((lowercase (or (equal arg '(4))
                        (equal arg '(64))))
         (description (cl-case arg
                        (1 'title)
                        (2 'citekey)
                        (0 'citation)))
         (clear-cache (or (equal arg '(16))
                          (equal arg '(64)))))
    (orb-plist-put :link-description
                   (or description orb-insert-link-description)
                   :link-lowercase
                   (or lowercase orb-insert-lowercase))
    (cl-case orb-insert-interface
      (helm-bibtex
       (cond
        ((featurep 'helm-bibtex)
         (orb-helm-insert clear-cache))
        (t
         (orb-warning "helm-bibtex not available; using generic completion")
         (orb-insert-generic clear-cache))))
      (ivy-bibtex
       (cond
        ((featurep 'ivy-bibtex)
         (require 'orb-ivy)
         (orb-ivy-insert clear-cache))
        (t
         (orb-warning "ivy-bibtex not available; using generic completion")
         (orb-insert-generic clear-cache))))
      (t
       (orb-insert-generic clear-cache)))))

;; ============================================================================
;;;; Non-ref functions
;; ============================================================================

;; ;;;###autoload
;; (defun orb-find-non-ref-file (&optional initial-prompt)
;;   "Find and open an Org-roam, non-ref file.
;; INITIAL-PROMPT is the initial title prompt.
;; See `org-roam-node-finds' and
;; `orb--get-non-ref-path-completions' for details."
;;   (interactive)
;;   (org-roam-node-find initial-prompt
;;                       (orb--get-non-ref-path-completions)))

;; ;;;###autoload
;; (defun orb-insert-non-ref ()
;;   "Find a non-ref Org-roam file, and insert a relative org link to it at point.
;; If PREFIX, downcase the title before insertion.  See
;; `org-roam-insert' and `orb--get-non-ref-path-completions' for
;; details."
;;   (interactive)
;;   ;; FIXME: this is not correct
;;   (org-roam-node-insert (orb--get-non-ref-path-completions)))

;; ============================================================================
;;;; Orb note actions
;; ============================================================================

(orb-note-actions-defun default
  (let ((f (cdr (assoc (completing-read name candidates) candidates))))
    (funcall f (list citekey))))

(orb-note-actions-defun ido
  (let* ((c (cl-map 'list 'car candidates))
         (f (cdr (assoc (ido-completing-read name c) candidates))))
    (funcall f (list citekey))))

(declare-function orb-note-actions-hydra/body "org-roam-bibtex" nil t)
(when (featurep 'hydra)
  (require 'hydra)
  (orb-note-actions-defun hydra
    ;; we don't use candidates here because for a nice hydra we need each
    ;; group of completions separately (default, extra, user), so just
    ;; silence the compiler
    (ignore candidates)
    (let ((k ?a)
          actions)
      (dolist (type (list "Default" "Extra" "User"))
        (let ((actions-var
               (intern (concat "orb-note-actions-" (downcase type)))))
          (dolist (action (symbol-value actions-var))
            ;; this makes defhydra HEADS list of the form:
            ;; ("a" (some-action citekey-value) "Some-action description"
            ;;     :column "Type")
            (cl-pushnew
             `(,(format "%c" k) (,(cdr action) (list ,citekey))
               ,(car action) :column ,(concat type " actions"))
             actions)
            ;; increment key a->b->c...
            (setq k (1+ k)))))    ; TODO: figure out a way to supply
                                        ; mnemonic keys
      (setq actions (nreverse actions))
      ;; yes, we redefine hydra on every call
      (eval
       `(defhydra orb-note-actions-hydra (:color blue :hint nil)
          ;; defhydra docstring
          ,(format  "^\n  %s \n\n^"
                    (s-word-wrap (- (window-body-width) 2) name))
          ;; defhydra HEADS
          ,@actions)))
    (orb-note-actions-hydra/body)))

(defun orb-note-actions--run (interface citekey )
  "Run note actions on CITEKEY with INTERFACE."
  (let ((fun (intern (concat "orb-note-actions-" (symbol-name interface)))))
    (if (fboundp fun)
        (funcall fun citekey)
      (orb-warning "Note actions interface %s not available" interface))))

;;;###autoload
(defun orb-note-actions ()
  "Run an interactive prompt to offer note-related actions.
The prompt interface can be set in `orb-note-actions-interface'.
In addition to default actions, which are not supposed to be
modified, there is a number of prefined extra actions
`orb-note-actions-extra' that can be customized.  Additionally,
user actions can be set in `orb-note-actions-user'."
  (interactive)
  (let ((non-default-interfaces (list 'hydra 'ido 'ivy 'helm))
        ;; FIXME: this does not work anymore
        ;; (citekey (cdr (org-roam--extract-ref)))
        (citekey (orb-get-node-citekey)))
    (if citekey
        (cond ((member orb-note-actions-interface non-default-interfaces)
               (orb-note-actions--run orb-note-actions-interface citekey))
              ((functionp orb-note-actions-interface)
               (funcall orb-note-actions-interface citekey))
              (t
               (orb-note-actions--run 'default citekey)))
      (user-error "Could not retrieve the citekey.  Check ROAM_REFS property \
of current node"))))

;;;;;; Note actions

(defun orb-note-actions-copy-citekey (citekey)
  "Save note's citation key to `kill-ring' and copy it to clipboard.
CITEKEY is a list whose car is a citation key."
  (with-temp-buffer
    (insert (car citekey))
    (copy-region-as-kill (point-min) (point-max))))

(defun orb-note-actions-scrap-pdf (citekey)
  "Wrapper around `orb-pdf-scrapper-insert'.
CITEKEY is a list whose car is a citation key."
  (require 'orb-pdf-scrapper)
  (orb-pdf-scrapper-run (car citekey)))

;; ============================================================================
;;;; Org-roam-bibtex minor mode
;; ============================================================================
;;

(defun orb-org-ref-edit-note (citekey)
  "Open an Org-roam note associated with the CITEKEY or create a new one.
Set `org-ref-notes-function' to this function if your
bibliography notes are managed by Org-roam and you want some
extra integration between the two packages.

This is a wrapper function around `orb-edit-note'
intended for use with Org-ref."
  (when (require 'org-ref nil t)
    (let ((bibtex-completion-bibliography (org-ref-find-bibliography)))
      (orb-edit-note citekey))))

(defun orb-edit-notes (keys)
  "Open or create an Org-roam note associated with the first key from KEYS.
This function replaces `bibtex-completion-edit-notes'.  Only the
first key from KEYS will actually be used."
  (orb-edit-note (car keys)))

(defun orb-bibtex-completion-parse-bibliography-ad (&optional _ht-strings)
  "Update `orb-notes-cache' before `bibtex-completion-parse-bibliography'."
  (orb-make-notes-cache))

(defvar org-roam-bibtex-mode-map
  (make-sparse-keymap)
  "Keymap for `org-roam-bibtex-mode'.")

;;;###autoload
(define-minor-mode org-roam-bibtex-mode
  "Sets `orb-edit-note' as a function for editing bibliography notes.
Affects Org-ref and Helm-bibtex/Ivy-bibtex.

When called interactively, toggle `org-roam-bibtex-mode'. with
prefix ARG, enable `org-roam-bibtex-mode' if ARG is positive,
otherwise disable it.

When called from Lisp, enable `org-roam-bibtex-mode' if ARG is
omitted, nil, or positive.  If ARG is `toggle', toggle
`org-roam-bibtex-mode'.  Otherwise, behave as if called
interactively."
  :lighter " orb"
  :keymap  org-roam-bibtex-mode-map
  :group 'org-roam-bibtex
  :require 'orb
  :global t
  (cond (org-roam-bibtex-mode
         (setq org-ref-notes-function 'orb-org-ref-edit-note)
         (add-to-list 'bibtex-completion-find-note-functions
                      #'orb-find-note-file)
         (setq bibtex-completion-edit-notes-function #'orb-edit-notes)
         (advice-add 'bibtex-completion-parse-bibliography
                     :before #'orb-bibtex-completion-parse-bibliography-ad))
        (t
         (setq org-ref-notes-function 'org-ref-notes-function-one-file)
         (setq bibtex-completion-find-note-functions
               (delq #'orb-find-note-file
                     bibtex-completion-find-note-functions))
         (setq bibtex-completion-edit-notes-function
               #'bibtex-completion-edit-notes-default)
         (advice-remove 'bibtex-completion-parse-bibliography
                        #'orb-bibtex-completion-parse-bibliography-ad))))

(provide 'org-roam-bibtex)

;;; org-roam-bibtex.el ends here
;; Local Variables:
;; coding: utf-8
;; fill-column: 79
;; End:<|MERGE_RESOLUTION|>--- conflicted
+++ resolved
@@ -7,13 +7,8 @@
 ;;      Leo Vivier <leo.vivier+dev@gmail.com>
 ;; URL: https://github.com/org-roam/org-roam-bibtex
 ;; Keywords: bib, hypermedia, outlines, wp
-<<<<<<< HEAD
-;; Version: 0.5.0
+;; Version: 0.6.0
 ;; Package-Requires: ((emacs "27.1") (org-roam "2.0.0") (bibtex-completion "2.0.0") (org-ref "1.1.1"))
-=======
-;; Version: 0.5.1
-;; Package-Requires: ((emacs "27.1") (org-roam "1.2.2") (bibtex-completion "2.0.0") (org-ref "1.1.1"))
->>>>>>> 80a86980
 
 ;; Soft dependencies: projectile, persp-mode, helm, ivy, hydra
 
