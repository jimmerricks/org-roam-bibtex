;;; org-roam-bibtex.el ---  Org Roam meets BibTeX -*- coding: utf-8; lexical-binding: t -*-

;; Copyright © 2020 Jethro Kuan <jethrokuan95@gmail.com>
;; Copyright © 2020 Mykhailo Shevchuk <mail@mshevchuk.com>
;; Copyright © 2020 Leo Vivier <leo.vivier+dev@gmail.com>

;; Author: Leo Vivier <leo.vivier+dev@gmail.com>
;; 	Mykhailo Shevchuk <mail@mshevchuk.com>
;; 	Jethro Kuan <jethrokuan95@gmail.com>
;; URL: https://github.com/org-roam/org-roam-bibtex
;; Keywords: org-mode, roam, convenience, bibtex, helm-bibtex, ivy-bibtex, org-ref
;; Version: 0.2.3
<<<<<<< HEAD
;; Package-Requires: ((emacs "26.1") (dash "2.17.0") (f "0.20.0") (s "1.12.0") (org "9.3") (org-roam "1.1.1") (bibtex-completion "2.0.0"))
=======
;; Package-Requires: ((emacs "26.1") (org-roam "1.0.0") (bibtex-completion "2.0.0"))

;; Soft dependencies: projectile, persp-mode, helm, ivy, hydra
>>>>>>> b750738b

;; This file is NOT part of GNU Emacs.

;; This program is free software; you can redistribute it and/or modify
;; it under the terms of the GNU General Public License as published by
;; the Free Software Foundation; either version 3, or (at your option)
;; any later version.
;;
;; This program is distributed in the hope that it will be useful,
;; but WITHOUT ANY WARRANTY; without even the implied warranty of
;; MERCHANTABILITY or FITNESS FOR A PARTICULAR PURPOSE.  See the
;; GNU General Public License for more details.
;;
;; You should have received a copy of the GNU General Public License
;; along with GNU Emacs; see the file COPYING.  If not, write to the
;; Free Software Foundation, Inc., 51 Franklin Street, Fifth Floor,
;; Boston, MA 02110-1301, USA.

;;; Commentary:
;;
;; This library offers an integration between Bibtex-completion and
;; Org-roam by delegating the tasks of note's creation, editing and
;; retrieval to Org-roam.  From the Org-roam's perspective, the
;; library provides a means to populate Org-roam templates with
;; bibliographic information secured through Bibtex-completion,.
;;
;; To use it:
;;
;; call interactively `org-roam-bibtex-mode' or
;; call (org-roam-bibtex-mode +1) from Lisp.
;;
;; After enabling `org-roam-bibtex-mode', the function
;; `orb-edit-notes' will shadow `bibtex-completion-edit-notes' in
;; Helm-bibtex, Ivy-bibtex.
;;
;; Additionally, `orb-notes-fn', which is a simple wrapper around
;; `orb-edit-notes', is installed as Org-ref's
;; `org-ref-notes-function'.  See Org-ref's documentation for how to
;; setup many-files notes.  Take a notice that because of its size,
;; Org-ref is not a dependency of Org-roam-bibtex, so it will not be
;; pulled automatically by your package manager and must be installed
;; manually.
;;
;; As a user option, `org-roam-capture-templates' can be dynamically
;; preformatted with bibtex field values.  See
;; `orb-preformat-keywords' for more details.
;;
;; Optionally, automatic switching to the perspective (Persp-mode)
;; with the notes project (Projectile) is possible.  See
;; `orb-edit-notes' for more details.
;;

;;; Code:
;; * Library requires
(require 'orb-core)

<<<<<<< HEAD
;; We do not require `org-ref' here, because it is too expensive to be
;; loaded unconditionally and the user might not even need
;; it. Instead, we require it in the body of `orb-notes-fn'.

(require 'org-roam)
(require 'bibtex-completion)

(require 'orb-compat)
(require 'orb-macs)

=======
>>>>>>> b750738b
(eval-when-compile
  (require 'subr-x)
  (require 'cl-lib))

<<<<<<< HEAD

(defvar org-ref-notes-function)

(declare-function org-ref-find-bibliography "org-ref-core")
=======
>>>>>>> b750738b
(declare-function projectile-relevant-open-projects "projectile")
(declare-function persp-switch "persp-mode")
(declare-function persp-names "persp-mode")


;; * Customize definitions

(defcustom orb-preformat-templates t
  "Non-nil to enable template preformatting.
See `orb-edit-notes' for details."
  :type '(choice
          (const :tag "Yes" t)
          (const :tag "No" nil))
  :group 'org-roam-bibtex)

(defcustom orb-templates
  '(("r" "ref" plain
     (function org-roam-capture--get-point)
     ""
     :file-name "${citekey}"
     :head "#+TITLE: ${title}\n#+ROAM_KEY: ${ref}\n"
     :unnarrowed t))
  "Template to use when creating a new note.
See `orb-edit-notes' for details."
  :type '(list)
  :group 'org-roam-bibtex)

(defcustom orb-include-citekey-in-titles nil
  "Non-nil to include the citekey in titles.
See `orb-edit-notes' for details."
  :type '(choice
          (const :tag "Yes" t)
          (const :tag "No" nil))
  :group 'org-roam-bibtex)

(defcustom orb-preformat-keywords
  '("citekey" "date" "type" "pdf?" "note?"
    "author" "editor"
    "author-abbrev" "editor-abbrev" "author-or-editor-abbrev")
  "The template prompt wildcards for preformatting.
Only relevant when `orb-preformat-templates' is set to
t (default).  This can be a string, a list of strings or
a cons-cell alist, where each element is (STRING . STRING).

Use only alphanumerical characters, dash and underscore.  See
`orb-edit-notes' for implementation details.

1. If the value is a string, a single keyword, it is treated as a
BibTeX field-name, such as =key=.  In the following example all
the prompts with the '=key=' keyword will be preformatted, as
well as the corresponding match group %\\1.

\(setq orb-preformat-keywords \"=key=\")
\(setq org-roam-capture-templates
      '((\"r\" \"reference\" plain (function org-roam-capture--get-point)
         \"#+ROAM_KEY: %^{=key=}%? fullcite: %\\1\"
         :file-name \"references/${=key=}\"
         :head \"#+TITLE: ${title}\"
         :unnarrowed t)))

2. If the value is a list of strings they are also treated as
BibTeX field-names.  The respective prompts will be preformatted.

\(setq orb-preformat-keywords '(\"=key=\" \"title\"))
\(setq org-roam-capture-templates
      '((\"r\" \"reference\" plain (function org-roam-capture--get-point)
         \"#+ROAM_KEY: %^{=key=}%? fullcite: %\\1\"
         :file-name \"references/${=key=}\"
         :head \"#+TITLE: ${title}\"
         :unnarrowed t)))

3. If the value is a list of cons cells, then the car of the cons
cell is treated as a prompt keyword and the cdr as a BibTeX field
name, and the latter will be used to retrieve the relevant value
from the BibTeX entry.  If cdr is omitted, then the car is
treated as the field name.

\(setq orb-preformat-keywords
      '((\"citekey\" . \"=key=\")
       (\"type\" . \"=type=\")
       \"title\"))
\(setq org-roam-capture-templates
      '((\"r\" \"reference\" plain (function org-roam-capture--get-point)
         \"#+ROAM_KEY: %^{citekey}%? fullcite: %\\1
          #+TAGS: %^{type}
          This %\\2 deals with ...\"
         :file-name \"references/%<%Y-%m-%d-%H%M%S>_${title}\"
         :head \"#+TITLE: ${title}\"
         :unnarrowed t)))

Consult bibtex-completion package for additional information
about BibTeX field names."
  :type '(choice
          (string :tag "BibTeX field name")
          (group :tag "BibTeX field names"
                 (repeat :tag "BibTeX field names" string))
          (alist
           :tag "Template wildcard keyword/BibTeX field name pairs"
           :key-type (string :tag "Wildcard")
           :value-type (string :tag "Field")))
  :group 'org-roam-bibtex)

(defcustom orb-citekey-format "cite:%s"
  "Format string for the citekey.
The citekey obtained from Helm-bibtex/Ivy-bibtex/Org-ref
will be formatted as specified here."
  :type 'string
  :group 'org-roam-bibtex)

(defcustom orb-persp-project `("notes" . ,org-roam-directory)
  "Perspective name and path to the project with bibliography notes.
A cons cell (PERSP-NAME . PROJECT-PATH).  Only relevant when
`orb-switch-persp' is set to t.

Requires command `persp-mode' and command `projectile-mode'.

PERSP-NAME should be a valid Perspective name, PROJECT-PATH should be
an open Projectile project.

See `orb-edit-notes' for details"
  :type '(cons (string :tag "Perspective name")
               (directory :tag "Projectile directory"))
  :group 'org-roam-bibtex)

(defcustom orb-switch-persp nil
  "Non-nil to enable switching to the notes perspective.
Set the name of the perspective and the path to the notes project
in `orb-persp-project' for this to take effect.

Requires command `persp-mode' and command `projectile-mode'.

See `orb-edit-notes' for details."
  :type '(choice
          (const :tag "Yes" t)
          (const :tag "No" nil))
  :group 'org-roam-bibtex)


;; * Interface functions

;;;###autoload
(defun orb-notes-fn (citekey)
  "Open an Org-roam note associated with the CITEKEY or create a new one.
Set `org-ref-notes-function' to this function if your
bibliography notes are managed by Org-roam and you want some
extra integration between the two packages.

This is a wrapper function around `orb-edit-notes'
intended for use with Org-ref."
  ;; org-roam softly requires org-ref, so do we
  (when (require 'org-ref nil t)
    (let ((bibtex-completion-bibliography (org-ref-find-bibliography)))
      (orb-edit-notes citekey))))

;;;###autoload
(defun orb-edit-notes-ad (keys)
  "Open an Org-roam note associated with the first key from KEYS.
This function replaces `bibtex-completion-edit-notes'.  Only the
first key from KEYS will actually be used."
  (orb-edit-notes (car keys)))


;; * Helper functions

(defun orb--switch-perspective ()
  "Helper function for `orb-edit-notes'."
  (when (and (require 'projectile nil t)
             (require 'persp-mode nil t))
    (let ((notes-project (cdr orb-persp-project))
          (projects (projectile-relevant-open-projects))
          openp)
      (dolist (project projects openp)
        (setq openp (or (f-equal? project notes-project) openp)))
      (when openp
        (let ((p-names (cdr (persp-names))))
          (dolist (p-name p-names)
            (when (s-equals? p-name (car orb-persp-project))
              (persp-switch p-name))))))))

(defvar orb--virtual-fields-alist
  '(("=type=" . "type")
    ("=key=" . "citekey")
    ("=has-pdf=" . "pdf?")
    ("=has-note=" . "note?"))
  "Alist of '='-embraced virtual-fields with their replacements.")

(defun orb--replace-virtual-fields (kwds)
  "Replace special keywords in KWDS with their respective virtual field.
The special keywords and their replacements are defined in
`orb--virtual-fields-alist'."
  (let* ((alist orb--virtual-fields-alist)
         (fields (mapcar #'cdr alist)))
    (mapcar (lambda (kwd)
              (pcase kwd
                ((pred stringp)
                 (if (member kwd fields)
                     (cons kwd (car (rassoc kwd alist)))
                   kwd))
                (`(,kwd1 . ,kwd2)
                 (if (member kwd2 fields)
                     (cons kwd1 (car (rassoc kwd2 alist)))
                   kwd))
                (wrong-type
                 (org-roam--with-template-error 'orb-preformat-keywords
                   (signal 'wrong-type-argument
                           `((stringp consp) ,wrong-type))))))
            kwds)))

(defun orb--preformat-template (template entry)
  "Helper function for `orb--preformat-templates'.
TEMPLATE is an element of `org-roam-capture-templates' and ENTRY
is a BibTeX entry as returned by `bibtex-completion-get-entry'."
  ;; Handle org-roam-capture part
  (let* ((kwds (->>;; normalize orb-preformat-keywords
                (if (listp orb-preformat-keywords)
                    orb-preformat-keywords
                  (list orb-preformat-keywords))
                ;; Replace special keywords with their corresponding
                ;; virtual fields
                (orb--replace-virtual-fields)))
         ;; Org-capture templates: handle different types of
         ;; org-capture-templates: string, file and function; this is
         ;; a stripped down version of `org-capture-get-template'
         (tp
          (pcase (nth 4 template)       ; org-capture template is here
            (`nil 'nil)
            ((and (pred stringp) tmpl) tmpl)
            (`(file ,file)
             (let ((flnm (expand-file-name file org-directory)))
               (if (file-exists-p flnm) (f-read-text flnm)
                 (format "Template file %S not found" file))))
            (`(function ,fun)
             (if (functionp fun) (funcall fun)
               (format "Template function %S not found" fun)))
            (_ "Invalid capture template")))
         ;;  org-roam capture properties are here
         (plst (cdr template))
         ;; regexp for org-capture prompt wildcard
         (rx "\\(%\\^{[[:alnum:]-_]*}\\)")
         lst)
    ;; First run:
    ;; 1) Make a list of (rplc-s field-value match-position) for the
    ;; second run
    ;; 2) replace org-roam-capture wildcards
    (dolist (kwd kwds)
      (let* (;; prompt wildcard keyword
             (keyword (or (car-safe kwd) kwd))
             ;; bibtex field name
             (field-name (or (cdr-safe kwd) kwd))
             ;; get the bibtex field value
             (field-value
              (or (bibtex-completion-apa-get-value field-name entry)
                  ;; nil will be used to set back the proper wildcard
                  nil))
             ;; org-capture prompt wildcard
             (rplc-s (concat "%^{" (or keyword "citekey") "}"))
             ;; org-roam-capture prompt wildcard
             (rplc-s2 (concat "${" (or keyword "citekey") "}"))
             ;; org-roam-capture :head template
             (head (plist-get plst :head))
             ;; org-roam-capture :file-name template
             (fl-nm (plist-get plst :file-name))
             (i 1)                               ; match counter
             pos)
        ;; Search for rplc-s, set flag m if found
        (when tp
          (while (string-match rx tp pos)
            (if (string= (match-string 1 tp) rplc-s)
                (progn
                  (setq pos (length tp))
                  (cl-pushnew (list rplc-s field-value i) lst ))
              (setq pos (match-end 1)
                    i (1+ i)))))
        ;; Replace org-roam-capture prompt wildcards
        (when (and field-value head)
          (plist-put plst :head (s-replace rplc-s2 field-value head)))
        (when (and field-value fl-nm)
          (plist-put plst :file-name (s-replace rplc-s2 field-value fl-nm)))))
    ;; Second run: replace prompts and prompt matches in org-capture
    ;; template string
    (dolist (l lst)
      (when (and tp (nth 1 l))
        (let ((pos (concat "%\\" (number-to-string (nth 2 l)))))
          ;; replace prompt match wildcards with prompt wildcards
          ;; replace prompt wildcards with BibTeX field value
          (setq tp (s-replace pos (car l) tp)
                tp (s-replace (car l) (nth 1 l) tp))))
      (setf (nth 4 template) tp))
    template))

(defun orb--get-non-ref-path-completions ()
  "Return a list of cons for titles of non-ref notes to absolute path.
CANDIDATES is a an alist of candidates to consider.  Defaults to
`org-roam--get-title-path-completions' otherwise."
  (let* ((rows (org-roam-db-query
                [:select [titles:file titles:titles tags:tags]
                 :from titles
                 :left :join tags
                 :on (= titles:file tags:file)
                 :left :join refs :on (= titles:file refs:file)
                 :where refs:file :is :null]))
         completions)
    (dolist (row rows completions)
      (pcase-let ((`(,file-path ,titles ,tags) row))
        (let ((titles (or titles
                          (list (org-roam--path-to-slug file-path)))))
          (dolist (title titles)
            (let ((k (concat
                      (when tags
                        (format "(%s) " (s-join org-roam-tag-separator tags)))
                      title))
                  (v (list :path file-path :title title)))
              (push (cons k v) completions))))))))


;; * Main functions

(defvar org-roam-bibtex-mode-map
  (make-sparse-keymap)
  "Keymap for function `org-roam-bibtex-mode'.")

;;;###autoload
(define-minor-mode org-roam-bibtex-mode
  "Sets `orb-edit-notes' as a function for editing bibliography notes.
Affects Org-ref and Helm-bibtex/Ivy-bibtex.

When called interactively, toggle `org-roam-bibtex-mode'. with
prefix ARG, enable `org-roam-bibtex-mode' if ARG is positive,
otherwise disable it.

When called from Lisp, enable `org-roam-mode' if ARG is omitted,
nil, or positive.  If ARG is `toggle', toggle `org-roam-mode'.
Otherwise, behave as if called interactively."
  :lighter " orb"
  :keymap  org-roam-bibtex-mode-map
  :group 'org-roam-bibtex
  :require 'orb
  :global t
  (cond (org-roam-bibtex-mode
         (setq org-ref-notes-function 'orb-notes-fn)
         (add-to-list 'bibtex-completion-find-note-functions
                      #'orb-find-note-file)
         (advice-add 'bibtex-completion-edit-notes
                     :override #'orb-edit-notes-ad))
        (t
         (setq org-ref-notes-function 'org-ref-notes-function-one-file)
         (setq bibtex-completion-find-note-functions
               (delq #'orb-find-note-file
                     bibtex-completion-find-note-functions))
         (advice-remove 'bibtex-completion-edit-notes
                        #'orb-edit-notes-ad))))

;;;###autoload
(defun orb-edit-notes (citekey)
  "Open an Org-roam note associated with the CITEKEY or create a new one.

This function allows to use Org-roam as a backend for managing
bibliography notes.  It relies on `bibtex-completion' to get
retrieve bibliographic information from a BibTeX file.

Implementation details and features:

1. This function first calls `org-roam-find-ref' trying to find
the note file associated with the CITEKEY.  The Org-roam key can
be set with '#+ROAM_KEY:' in-buffer keyword.

2. If the Org-roam reference has not been found, the function
calls `org-roam-find-file' passing to it the title associated
with the CITEKEY as retrieved by `bibtex-completion-get-entry'.
The prompt presented by `org-roam-find-file' will thus be
pre-populated with the record title.

3. The template used to create the note is stored in
`orb-templates'.  If the variable is not defined, revert to using
`org-roam-capture-templates'.  In the former case, a new file
will be created and filled according to the template, possibly
preformatted (see below) without additional user interaction.  In
the latter case, an interactive `org-capture' process will be
run.

4. Optionally, when `orb-preformat-templates' is non-nil, any
prompt wildcards in `orb-templates' or
`org-roam-capture-templates' associated with the bibtex record
fields as specified in `orb-preformat-templates' will be
preformatted.  Both `org-capture-templates' (%^{}) and
`org-roam-capture-templates' (`s-format', ${}) prompt syntaxes
are supported.

See `orb-preformat-keywords' for more details on how
to properly specify prompts for replacement.

Please pay attention when using this feature that by setting
title for preformatting it will be impossible to change it in the
`org-roam-find-file' interactive prompt since all the template
expansions will have taken place by then.  All the title
wildcards will be replace with the BibTeX field value.

5. Optionally, if you are using Projectile and Persp-mode and
have a dedicated workspace to work with your Org-roam collection,
you may want to set the perspective name and project path in
`orb-persp-project' and `orb-switch-persp' to t.  In this case,
the perspective will be switched to the Org-roam notes project
before calling any Org-roam functions."
  (unless org-roam-mode
    (org-roam-mode +1))
  (let* ((citekey-formatted (format (or orb-citekey-format "%s") citekey)))
    ;; Optionally switch to the notes perspective
    (when orb-switch-persp
      (orb--switch-perspective))
    ;; Find org-roam reference with the CITEKEY
    (unless (ignore-errors (org-roam--find-ref citekey))
      ;; Check if the requested entry actually exists and fail gracefully
      (if-let* ((entry (bibtex-completion-get-entry citekey))
                ;; Depending on the templates used:
                ;; run org-roam-capture--capture or
                ;; call org-roam-find-file
                (templates
                 (or orb-templates
                     org-roam-capture-templates
                     (and (display-warning
                           :warning "Could not find the requested templates.")
                          nil)))
                (org-roam-capture-templates
                 ;; Optionally preformat keywords
                 (or
                  (when orb-preformat-templates
                    (let* ((tmpls (copy-tree templates))
                           result)
                      ;; HACK: Currently, there is no easy way to
                      ;; inject ourselves into the org-capture process
                      ;; once it's started. We traverse and preformat
                      ;; all the templates beforehand, although only
                      ;; one will be used eventually.  This is a waste
                      ;; of resources and may be slow with many
                      ;; templates.
                      (dolist (tmpl tmpls result)
                        (cl-pushnew
                         (orb--preformat-template tmpl entry) result))))
                  templates))
                (title
                 (or (bibtex-completion-apa-get-value "title" entry)
                     "Title not found for this entry \
(Check your BibTeX file)")))
          ;; Check if a custom template has been set
          (if orb-templates
              (let ((org-roam-capture--context 'ref)
                    (org-roam-capture--info
                     (list (cons 'title title)
                           (cons 'ref citekey-formatted)
                           (cons 'slug (org-roam--title-to-slug citekey)))))
                (add-hook 'org-capture-after-finalize-hook
                          #'org-roam-capture--find-file-h)
                (org-roam-capture--capture))
            (org-roam-find-file title))
        (message "Something went wrong. Check the *Warnings* buffer.")))))

;;;###autoload
(defun orb-find-non-ref-file (&optional initial-prompt)
  "Find and open an Org-roam, non-ref file.
INITIAL-PROMPT is the initial title prompt.
See `org-roam-find-files' and
`orb--get-non-ref-path-completions' for details."
  (interactive)
  (org-roam-find-file initial-prompt
                      (orb--get-non-ref-path-completions)))

;;;###autoload
(defun orb-insert-non-ref (prefix)
  "Find a non-ref Org-roam file, and insert a relative org link to it at point.
If PREFIX, downcase the title before insertion.  See
`org-roam-insert' and `orb--get-non-ref-path-completions' for
details."
  (interactive "P")
  (org-roam-insert prefix (orb--get-non-ref-path-completions)))

(provide 'org-roam-bibtex)
;;; org-roam-bibtex.el ends here
;; Local Variables:
;; fill-column: 70
;; End:<|MERGE_RESOLUTION|>--- conflicted
+++ resolved
@@ -10,13 +10,9 @@
 ;; URL: https://github.com/org-roam/org-roam-bibtex
 ;; Keywords: org-mode, roam, convenience, bibtex, helm-bibtex, ivy-bibtex, org-ref
 ;; Version: 0.2.3
-<<<<<<< HEAD
-;; Package-Requires: ((emacs "26.1") (dash "2.17.0") (f "0.20.0") (s "1.12.0") (org "9.3") (org-roam "1.1.1") (bibtex-completion "2.0.0"))
-=======
 ;; Package-Requires: ((emacs "26.1") (org-roam "1.0.0") (bibtex-completion "2.0.0"))
 
 ;; Soft dependencies: projectile, persp-mode, helm, ivy, hydra
->>>>>>> b750738b
 
 ;; This file is NOT part of GNU Emacs.
 
@@ -73,30 +69,10 @@
 ;; * Library requires
 (require 'orb-core)
 
-<<<<<<< HEAD
-;; We do not require `org-ref' here, because it is too expensive to be
-;; loaded unconditionally and the user might not even need
-;; it. Instead, we require it in the body of `orb-notes-fn'.
-
-(require 'org-roam)
-(require 'bibtex-completion)
-
-(require 'orb-compat)
-(require 'orb-macs)
-
-=======
->>>>>>> b750738b
 (eval-when-compile
   (require 'subr-x)
   (require 'cl-lib))
 
-<<<<<<< HEAD
-
-(defvar org-ref-notes-function)
-
-(declare-function org-ref-find-bibliography "org-ref-core")
-=======
->>>>>>> b750738b
 (declare-function projectile-relevant-open-projects "projectile")
 (declare-function persp-switch "persp-mode")
 (declare-function persp-names "persp-mode")
